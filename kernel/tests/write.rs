use std::collections::HashMap;
use std::sync::Arc;

use delta_kernel::Error as KernelError;
use delta_kernel::{DeltaResult, Engine, Snapshot, Version};
use uuid::Uuid;

use delta_kernel::arrow::array::{ArrayRef, BinaryArray, StructArray};
use delta_kernel::arrow::array::{Int32Array, StringArray, TimestampMicrosecondArray};
use delta_kernel::arrow::buffer::NullBuffer;
use delta_kernel::arrow::datatypes::{DataType as ArrowDataType, Field};
use delta_kernel::arrow::error::ArrowError;
use delta_kernel::arrow::record_batch::RecordBatch;

use delta_kernel::engine::arrow_conversion::{TryFromKernel, TryIntoArrow as _};
use delta_kernel::engine::arrow_data::ArrowEngineData;
use delta_kernel::engine::default::executor::tokio::TokioBackgroundExecutor;
use delta_kernel::engine::default::parquet::DefaultParquetHandler;
use delta_kernel::engine::default::DefaultEngine;

use delta_kernel::transaction::CommitResult;

use test_utils::set_json_value;

use itertools::Itertools;
use object_store::path::Path;
use object_store::ObjectStore;
use serde_json::json;
use serde_json::Deserializer;
use tempfile::tempdir;

use delta_kernel::schema::{DataType, SchemaRef, StructField, StructType};

use test_utils::{create_table, engine_store_setup, setup_test_tables, test_read};

mod common;
use url::Url;

fn validate_txn_id(commit_info: &serde_json::Value) {
    let txn_id = commit_info["txnId"]
        .as_str()
        .expect("txnId should be present in commitInfo");
    Uuid::parse_str(txn_id).expect("txnId should be valid UUID format");
}

const ZERO_UUID: &str = "00000000-0000-0000-0000-000000000000";

#[tokio::test]
async fn test_commit_info() -> Result<(), Box<dyn std::error::Error>> {
    // setup tracing
    let _ = tracing_subscriber::fmt::try_init();

    // create a simple table: one int column named 'number'
    let schema = Arc::new(StructType::new(vec![StructField::nullable(
        "number",
        DataType::INTEGER,
    )]));

    for (table_url, engine, store, table_name) in
        setup_test_tables(schema, &[], None, "test_table").await?
    {
        // create a transaction
        let snapshot = Arc::new(Snapshot::builder(table_url.clone()).build(&engine)?);
        let txn = snapshot.transaction()?.with_engine_info("default engine");

        // commit!
        txn.commit(&engine)?;

        let commit1 = store
            .get(&Path::from(format!(
                "/{table_name}/_delta_log/00000000000000000001.json"
            )))
            .await?;

        let mut parsed_commit: serde_json::Value = serde_json::from_slice(&commit1.bytes().await?)?;

        validate_txn_id(&parsed_commit["commitInfo"]);

        set_json_value(&mut parsed_commit, "commitInfo.timestamp", json!(0))?;
        set_json_value(&mut parsed_commit, "commitInfo.txnId", json!(ZERO_UUID))?;

        let expected_commit = json!({
            "commitInfo": {
                "timestamp": 0,
                "operation": "UNKNOWN",
                "kernelVersion": format!("v{}", env!("CARGO_PKG_VERSION")),
                "operationParameters": {},
                "engineInfo": "default engine",
                "txnId": ZERO_UUID,
            }
        });

        assert_eq!(parsed_commit, expected_commit);
    }
    Ok(())
}

// check that the timestamps in commit_info and add actions are within 10s of SystemTime::now()
fn check_action_timestamps<'a>(
    parsed_commits: impl Iterator<Item = &'a serde_json::Value>,
) -> Result<(), Box<dyn std::error::Error>> {
    let now: i64 = std::time::SystemTime::now()
        .duration_since(std::time::UNIX_EPOCH)?
        .as_millis()
        .try_into()
        .unwrap();

    parsed_commits.for_each(|commit| {
        if let Some(commit_info_ts) = &commit.pointer("/commitInfo/timestamp") {
            assert!((now - commit_info_ts.as_i64().unwrap()).abs() < 10_000);
        }
        if let Some(add_ts) = &commit.pointer("/add/modificationTime") {
            assert!((now - add_ts.as_i64().unwrap()).abs() < 10_000);
        }
    });

    Ok(())
}

// list all the files at `path` and check that all parquet files have the same size, and return
// that size
async fn get_and_check_all_parquet_sizes(store: Arc<dyn ObjectStore>, path: &str) -> u64 {
    use futures::stream::StreamExt;
    let files: Vec<_> = store.list(Some(&Path::from(path))).collect().await;
    let parquet_files = files
        .into_iter()
        .filter(|f| match f {
            Ok(f) => f.location.extension() == Some("parquet"),
            Err(_) => false,
        })
        .collect::<Vec<_>>();
    assert_eq!(parquet_files.len(), 2);
    let size = parquet_files.first().unwrap().as_ref().unwrap().size;
    assert!(parquet_files
        .iter()
        .all(|f| f.as_ref().unwrap().size == size));
    size
}

async fn write_data_and_check_result_and_stats(
    table_url: Url,
    schema: SchemaRef,
    engine: Arc<DefaultEngine<TokioBackgroundExecutor>>,
    expected_since_commit: u64,
) -> Result<(), Box<dyn std::error::Error>> {
    let snapshot = Arc::new(Snapshot::builder(table_url.clone()).build(engine.as_ref())?);
    let mut txn = snapshot.transaction()?;

    // create two new arrow record batches to append
    let append_data = [[1, 2, 3], [4, 5, 6]].map(|data| -> DeltaResult<_> {
        let data = RecordBatch::try_new(
            Arc::new(schema.as_ref().try_into_arrow()?),
            vec![Arc::new(Int32Array::from(data.to_vec()))],
        )?;
        Ok(Box::new(ArrowEngineData::new(data)))
    });

    // write data out by spawning async tasks to simulate executors
    let write_context = Arc::new(txn.get_write_context());
    let tasks = append_data.into_iter().map(|data| {
        // arc clones
        let engine = engine.clone();
        let write_context = write_context.clone();
        tokio::task::spawn(async move {
            engine
                .write_parquet(
                    data.as_ref().unwrap(),
                    write_context.as_ref(),
                    HashMap::new(),
                    true,
                )
                .await
        })
    });

    let add_files_metadata = futures::future::join_all(tasks).await.into_iter().flatten();
    for meta in add_files_metadata {
        txn.add_files(meta?);
    }

    // commit!
    match txn.commit(engine.as_ref())? {
        CommitResult::Committed {
            version,
            post_commit_stats,
        } => {
            assert_eq!(version, expected_since_commit as Version);
            assert_eq!(
                post_commit_stats.commits_since_checkpoint,
                expected_since_commit
            );
            assert_eq!(
                post_commit_stats.commits_since_log_compaction,
                expected_since_commit
            );
        }
        _ => panic!("Commit should have succeeded"),
    };

    Ok(())
}

#[tokio::test]
async fn test_commit_info_action() -> Result<(), Box<dyn std::error::Error>> {
    // setup tracing
    let _ = tracing_subscriber::fmt::try_init();
    // create a simple table: one int column named 'number'
    let schema = Arc::new(StructType::new(vec![StructField::nullable(
        "number",
        DataType::INTEGER,
    )]));

    for (table_url, engine, store, table_name) in
        setup_test_tables(schema.clone(), &[], None, "test_table").await?
    {
        let snapshot = Arc::new(Snapshot::builder(table_url.clone()).build(&engine)?);
        let txn = snapshot.transaction()?.with_engine_info("default engine");

        txn.commit(&engine)?;

        let commit = store
            .get(&Path::from(format!(
                "/{table_name}/_delta_log/00000000000000000001.json"
            )))
            .await?;

        let mut parsed_commits: Vec<_> = Deserializer::from_slice(&commit.bytes().await?)
            .into_iter::<serde_json::Value>()
            .try_collect()?;

        validate_txn_id(&parsed_commits[0]["commitInfo"]);

        // set timestamps to 0, paths and txn_id to known string values for comparison
        // (otherwise timestamps are non-deterministic, paths and txn_id are random UUIDs)
        set_json_value(&mut parsed_commits[0], "commitInfo.timestamp", json!(0))?;
        set_json_value(&mut parsed_commits[0], "commitInfo.txnId", json!(ZERO_UUID))?;

        let expected_commit = vec![json!({
            "commitInfo": {
                "timestamp": 0,
                "operation": "UNKNOWN",
                "kernelVersion": format!("v{}", env!("CARGO_PKG_VERSION")),
                "operationParameters": {},
                "engineInfo": "default engine",
                "txnId": ZERO_UUID
            }
        })];

        assert_eq!(parsed_commits, expected_commit);
    }
    Ok(())
}

#[tokio::test]
async fn test_append() -> Result<(), Box<dyn std::error::Error>> {
    // setup tracing
    let _ = tracing_subscriber::fmt::try_init();
    // create a simple table: one int column named 'number'
    let schema = Arc::new(StructType::new(vec![StructField::nullable(
        "number",
        DataType::INTEGER,
    )]));

    for (table_url, engine, store, table_name) in
        setup_test_tables(schema.clone(), &[], None, "test_table").await?
    {
        // write data out by spawning async tasks to simulate executors
        let engine = Arc::new(engine);
        write_data_and_check_result_and_stats(table_url.clone(), schema.clone(), engine.clone(), 1)
            .await?;

        let commit1 = store
            .get(&Path::from(format!(
                "/{table_name}/_delta_log/00000000000000000001.json"
            )))
            .await?;

        let mut parsed_commits: Vec<_> = Deserializer::from_slice(&commit1.bytes().await?)
            .into_iter::<serde_json::Value>()
            .try_collect()?;

        let size =
            get_and_check_all_parquet_sizes(store.clone(), format!("/{table_name}/").as_str())
                .await;
        // check that the timestamps in commit_info and add actions are within 10s of SystemTime::now()
        // before we clear them for comparison
        check_action_timestamps(parsed_commits.iter())?;
        // check that the txn_id is valid before we clear it for comparison
        validate_txn_id(&parsed_commits[0]["commitInfo"]);

        // set timestamps to 0, paths and txn_id to known string values for comparison
        // (otherwise timestamps are non-deterministic, paths and txn_id are random UUIDs)
        set_json_value(&mut parsed_commits[0], "commitInfo.timestamp", json!(0))?;
        set_json_value(&mut parsed_commits[0], "commitInfo.txnId", json!(ZERO_UUID))?;
        set_json_value(&mut parsed_commits[1], "add.modificationTime", json!(0))?;
        set_json_value(&mut parsed_commits[1], "add.path", json!("first.parquet"))?;
        set_json_value(&mut parsed_commits[2], "add.modificationTime", json!(0))?;
        set_json_value(&mut parsed_commits[2], "add.path", json!("second.parquet"))?;

        let expected_commit = vec![
            json!({
                "commitInfo": {
                    "timestamp": 0,
                    "operation": "UNKNOWN",
                    "kernelVersion": format!("v{}", env!("CARGO_PKG_VERSION")),
                    "operationParameters": {},
                    "txnId": ZERO_UUID
                }
            }),
            json!({
                "add": {
                    "path": "first.parquet",
                    "partitionValues": {},
                    "size": size,
                    "modificationTime": 0,
                    "dataChange": true,
                    "stats": "{\"numRecords\":3}"
                }
            }),
            json!({
                "add": {
                    "path": "second.parquet",
                    "partitionValues": {},
                    "size": size,
                    "modificationTime": 0,
                    "dataChange": true,
                    "stats": "{\"numRecords\":3}"
                }
            }),
        ];

        assert_eq!(parsed_commits, expected_commit);

        test_read(
            &ArrowEngineData::new(RecordBatch::try_new(
                Arc::new(schema.as_ref().try_into_arrow()?),
                vec![Arc::new(Int32Array::from(vec![1, 2, 3, 4, 5, 6]))],
            )?),
            &table_url,
            engine,
        )?;
    }
    Ok(())
}

#[tokio::test]
async fn test_append_twice() -> Result<(), Box<dyn std::error::Error>> {
    // setup tracing
    let _ = tracing_subscriber::fmt::try_init();
    // create a simple table: one int column named 'number'
    let schema = Arc::new(StructType::new(vec![StructField::nullable(
        "number",
        DataType::INTEGER,
    )]));

    for (table_url, engine, _, _) in
        setup_test_tables(schema.clone(), &[], None, "test_table").await?
    {
        let engine = Arc::new(engine);
        write_data_and_check_result_and_stats(table_url.clone(), schema.clone(), engine.clone(), 1)
            .await?;
        write_data_and_check_result_and_stats(table_url.clone(), schema.clone(), engine.clone(), 2)
            .await?;

        test_read(
            &ArrowEngineData::new(RecordBatch::try_new(
                Arc::new(schema.as_ref().try_into_arrow()?),
                vec![Arc::new(Int32Array::from(vec![
                    1, 2, 3, 4, 5, 6, 1, 2, 3, 4, 5, 6,
                ]))],
            )?),
            &table_url,
            engine,
        )?;
    }
    Ok(())
}

#[tokio::test]
async fn test_append_partitioned() -> Result<(), Box<dyn std::error::Error>> {
    // setup tracing
    let _ = tracing_subscriber::fmt::try_init();

    let partition_col = "partition";

    // create a simple partitioned table: one int column named 'number', partitioned by string
    // column named 'partition'
    let table_schema = Arc::new(StructType::new(vec![
        StructField::nullable("number", DataType::INTEGER),
        StructField::nullable("partition", DataType::STRING),
    ]));
    let data_schema = Arc::new(StructType::new(vec![StructField::nullable(
        "number",
        DataType::INTEGER,
    )]));

    for (table_url, engine, store, table_name) in
        setup_test_tables(table_schema.clone(), &[partition_col], None, "test_table").await?
    {
        let snapshot = Arc::new(Snapshot::builder(table_url.clone()).build(&engine)?);
        let mut txn = snapshot.transaction()?.with_engine_info("default engine");

        // create two new arrow record batches to append
        let append_data = [[1, 2, 3], [4, 5, 6]].map(|data| -> DeltaResult<_> {
            let data = RecordBatch::try_new(
                Arc::new(data_schema.as_ref().try_into_arrow()?),
                vec![Arc::new(Int32Array::from(data.to_vec()))],
            )?;
            Ok(Box::new(ArrowEngineData::new(data)))
        });
        let partition_vals = vec!["a", "b"];

        // write data out by spawning async tasks to simulate executors
        let engine = Arc::new(engine);
        let write_context = Arc::new(txn.get_write_context());
        let tasks = append_data
            .into_iter()
            .zip(partition_vals)
            .map(|(data, partition_val)| {
                // arc clones
                let engine = engine.clone();
                let write_context = write_context.clone();
                tokio::task::spawn(async move {
                    engine
                        .write_parquet(
                            data.as_ref().unwrap(),
                            write_context.as_ref(),
                            HashMap::from([(partition_col.to_string(), partition_val.to_string())]),
                            true,
                        )
                        .await
                })
            });

        let add_files_metadata = futures::future::join_all(tasks).await.into_iter().flatten();
        for meta in add_files_metadata {
            txn.add_files(meta?);
        }

        // commit!
        txn.commit(engine.as_ref())?;

        let commit1 = store
            .get(&Path::from(format!(
                "/{table_name}/_delta_log/00000000000000000001.json"
            )))
            .await?;

        let mut parsed_commits: Vec<_> = Deserializer::from_slice(&commit1.bytes().await?)
            .into_iter::<serde_json::Value>()
            .try_collect()?;

        let size =
            get_and_check_all_parquet_sizes(store.clone(), format!("/{table_name}/").as_str())
                .await;
        // check that the timestamps in commit_info and add actions are within 10s of SystemTime::now()
        // before we clear them for comparison
        check_action_timestamps(parsed_commits.iter())?;
        // check that the txn_id is valid before we clear it for comparison
        validate_txn_id(&parsed_commits[0]["commitInfo"]);

        // set timestamps to 0, paths and txn_id to known string values for comparison
        // (otherwise timestamps are non-deterministic, paths and txn_id are random UUIDs)
        set_json_value(&mut parsed_commits[0], "commitInfo.timestamp", json!(0))?;
        set_json_value(&mut parsed_commits[0], "commitInfo.txnId", json!(ZERO_UUID))?;
        set_json_value(&mut parsed_commits[1], "add.modificationTime", json!(0))?;
        set_json_value(&mut parsed_commits[1], "add.path", json!("first.parquet"))?;
        set_json_value(&mut parsed_commits[2], "add.modificationTime", json!(0))?;
        set_json_value(&mut parsed_commits[2], "add.path", json!("second.parquet"))?;

        let expected_commit = vec![
            json!({
                "commitInfo": {
                    "timestamp": 0,
                    "operation": "UNKNOWN",
                    "kernelVersion": format!("v{}", env!("CARGO_PKG_VERSION")),
                    "operationParameters": {},
                    "engineInfo": "default engine",
                    "txnId": ZERO_UUID
                }
            }),
            json!({
                "add": {
                    "path": "first.parquet",
                    "partitionValues": {
                        "partition": "a"
                    },
                    "size": size,
                    "modificationTime": 0,
                    "dataChange": true,
                    "stats": "{\"numRecords\":3}"
                }
            }),
            json!({
                "add": {
                    "path": "second.parquet",
                    "partitionValues": {
                        "partition": "b"
                    },
                    "size": size,
                    "modificationTime": 0,
                    "dataChange": true,
                    "stats": "{\"numRecords\":3}"
                }
            }),
        ];

        assert_eq!(parsed_commits, expected_commit);

        test_read(
            &ArrowEngineData::new(RecordBatch::try_new(
                Arc::new(table_schema.as_ref().try_into_arrow()?),
                vec![
                    Arc::new(Int32Array::from(vec![1, 2, 3, 4, 5, 6])),
                    Arc::new(StringArray::from(vec!["a", "a", "a", "b", "b", "b"])),
                ],
            )?),
            &table_url,
            engine,
        )?;
    }
    Ok(())
}

#[tokio::test]
async fn test_append_invalid_schema() -> Result<(), Box<dyn std::error::Error>> {
    // setup tracing
    let _ = tracing_subscriber::fmt::try_init();
    // create a simple table: one int column named 'number'
    let table_schema = Arc::new(StructType::new(vec![StructField::nullable(
        "number",
        DataType::INTEGER,
    )]));
    // incompatible data schema: one string column named 'string'
    let data_schema = Arc::new(StructType::new(vec![StructField::nullable(
        "string",
        DataType::STRING,
    )]));

    for (table_url, engine, _store, _table_name) in
        setup_test_tables(table_schema, &[], None, "test_table").await?
    {
        let snapshot = Arc::new(Snapshot::builder(table_url.clone()).build(&engine)?);
        let txn = snapshot.transaction()?.with_engine_info("default engine");

        // create two new arrow record batches to append
        let append_data = [["a", "b"], ["c", "d"]].map(|data| -> DeltaResult<_> {
            let data = RecordBatch::try_new(
                Arc::new(data_schema.as_ref().try_into_arrow()?),
                vec![Arc::new(StringArray::from(data.to_vec()))],
            )?;
            Ok(Box::new(ArrowEngineData::new(data)))
        });

        // write data out by spawning async tasks to simulate executors
        let engine = Arc::new(engine);
        let write_context = Arc::new(txn.get_write_context());
        let tasks = append_data.into_iter().map(|data| {
            // arc clones
            let engine = engine.clone();
            let write_context = write_context.clone();
            tokio::task::spawn(async move {
                engine
                    .write_parquet(
                        data.as_ref().unwrap(),
                        write_context.as_ref(),
                        HashMap::new(),
                        true,
                    )
                    .await
            })
        });

        let mut add_files_metadata = futures::future::join_all(tasks).await.into_iter().flatten();
        assert!(add_files_metadata.all(|res| match res {
            Err(KernelError::Arrow(ArrowError::SchemaError(_))) => true,
            Err(KernelError::Backtraced { source, .. })
                if matches!(&*source, KernelError::Arrow(ArrowError::SchemaError(_))) =>
                true,
            _ => false,
        }));
    }
    Ok(())
}

#[tokio::test]
async fn test_write_txn_actions() -> Result<(), Box<dyn std::error::Error>> {
    // setup tracing
    let _ = tracing_subscriber::fmt::try_init();

    // create a simple table: one int column named 'number'
    let schema = Arc::new(StructType::new(vec![StructField::nullable(
        "number",
        DataType::INTEGER,
    )]));

    for (table_url, engine, store, table_name) in
        setup_test_tables(schema, &[], None, "test_table").await?
    {
        // can't have duplicate app_id in same transaction
        let snapshot = Arc::new(Snapshot::builder(table_url.clone()).build(&engine)?);
        assert!(matches!(
            snapshot
                .transaction()?
                .with_transaction_id("app_id1".to_string(), 0)
                .with_transaction_id("app_id1".to_string(), 1)
                .commit(&engine),
            Err(KernelError::Generic(msg)) if msg == "app_id app_id1 already exists in transaction"
        ));

        let snapshot = Arc::new(Snapshot::builder(table_url.clone()).build(&engine)?);
        let txn = snapshot
            .transaction()?
            .with_engine_info("default engine")
            .with_transaction_id("app_id1".to_string(), 1)
            .with_transaction_id("app_id2".to_string(), 2);

        // commit!
        txn.commit(&engine)?;

        let snapshot = Arc::new(
            Snapshot::builder(table_url.clone())
                .at_version(1)
                .build(&engine)?,
        );
        assert_eq!(
            snapshot.clone().get_app_id_version("app_id1", &engine)?,
            Some(1)
        );
        assert_eq!(
            snapshot.clone().get_app_id_version("app_id2", &engine)?,
            Some(2)
        );
        assert_eq!(snapshot.get_app_id_version("app_id3", &engine)?, None);

        let commit1 = store
            .get(&Path::from(format!(
                "/{table_name}/_delta_log/00000000000000000001.json"
            )))
            .await?;

        let mut parsed_commits: Vec<_> = Deserializer::from_slice(&commit1.bytes().await?)
            .into_iter::<serde_json::Value>()
            .try_collect()?;

        set_json_value(&mut parsed_commits[0], "commitInfo.timestamp", json!(0)).unwrap();

        let time_ms: i64 = std::time::SystemTime::now()
            .duration_since(std::time::UNIX_EPOCH)?
            .as_millis()
            .try_into()
            .unwrap();

        // check that last_updated times are identical
        let last_updated1 = parsed_commits[1]
            .get("txn")
            .unwrap()
            .get("lastUpdated")
            .unwrap();
        let last_updated2 = parsed_commits[2]
            .get("txn")
            .unwrap()
            .get("lastUpdated")
            .unwrap();
        assert_eq!(last_updated1, last_updated2);

        let last_updated = parsed_commits[1]
            .get_mut("txn")
            .unwrap()
            .get_mut("lastUpdated")
            .unwrap();
        // sanity check that last_updated time is within 10s of now
        assert!((last_updated.as_i64().unwrap() - time_ms).abs() < 10_000);
        *last_updated = serde_json::Value::Number(1.into());

        let last_updated = parsed_commits[2]
            .get_mut("txn")
            .unwrap()
            .get_mut("lastUpdated")
            .unwrap();
        // sanity check that last_updated time is within 10s of now
        assert!((last_updated.as_i64().unwrap() - time_ms).abs() < 10_000);
        *last_updated = serde_json::Value::Number(2.into());

        validate_txn_id(&parsed_commits[0]["commitInfo"]);

        set_json_value(&mut parsed_commits[0], "commitInfo.txnId", json!(ZERO_UUID))?;

        let expected_commit = vec![
            json!({
                "commitInfo": {
                    "timestamp": 0,
                    "operation": "UNKNOWN",
                    "kernelVersion": format!("v{}", env!("CARGO_PKG_VERSION")),
                    "operationParameters": {},
                    "engineInfo": "default engine",
                    "txnId": ZERO_UUID
                }
            }),
            json!({
                "txn": {
                    "appId": "app_id1",
                    "version": 1,
                    "lastUpdated": 1
                }
            }),
            json!({
                "txn": {
                    "appId": "app_id2",
                    "version": 2,
                    "lastUpdated": 2
                }
            }),
        ];

        assert_eq!(parsed_commits, expected_commit);
    }
    Ok(())
}

#[tokio::test]
async fn test_append_timestamp_ntz() -> Result<(), Box<dyn std::error::Error>> {
    // setup tracing
    let _ = tracing_subscriber::fmt::try_init();

    // create a table with TIMESTAMP_NTZ column
    let schema = Arc::new(StructType::new(vec![StructField::nullable(
        "ts_ntz",
        DataType::TIMESTAMP_NTZ,
    )]));

    let (store, engine, table_location) = engine_store_setup("test_table_timestamp_ntz", None);
    let table_url = create_table(
        store.clone(),
        table_location,
        schema.clone(),
        &[],
        true,
<<<<<<< HEAD
        true, // enable "timestamp without timezone" feature
        false,
        false,
        false,
=======
        vec!["timestampNtz"],
        vec!["timestampNtz"],
>>>>>>> 53d9ca1b
    )
    .await?;

    let snapshot = Arc::new(Snapshot::builder(table_url.clone()).build(&engine)?);
    let mut txn = snapshot.transaction()?.with_engine_info("default engine");

    // Create Arrow data with TIMESTAMP_NTZ values including edge cases
    // These are microseconds since Unix epoch
    let timestamp_values = vec![
        0i64,                  // Unix epoch (1970-01-01T00:00:00.000000)
        1634567890123456i64,   // 2021-10-18T12:31:30.123456
        1634567950654321i64,   // 2021-10-18T12:32:30.654321
        1672531200000000i64,   // 2023-01-01T00:00:00.000000
        253402300799999999i64, // 9999-12-31T23:59:59.999999 (near max valid timestamp)
        -62135596800000000i64, // 0001-01-01T00:00:00.000000 (near min valid timestamp)
    ];

    let data = RecordBatch::try_new(
        Arc::new(schema.as_ref().try_into_arrow()?),
        vec![Arc::new(TimestampMicrosecondArray::from(timestamp_values))],
    )?;

    // Write data
    let engine = Arc::new(engine);
    let write_context = Arc::new(txn.get_write_context());

    let add_files_metadata = engine
        .write_parquet(
            &ArrowEngineData::new(data.clone()),
            write_context.as_ref(),
            HashMap::new(),
            true,
        )
        .await?;

    txn.add_files(add_files_metadata);

    // Commit the transaction
    txn.commit(engine.as_ref())?;

    // Verify the commit was written correctly
    let commit1 = store
        .get(&Path::from(
            "/test_table_timestamp_ntz/_delta_log/00000000000000000001.json",
        ))
        .await?;

    let parsed_commits: Vec<_> = Deserializer::from_slice(&commit1.bytes().await?)
        .into_iter::<serde_json::Value>()
        .try_collect()?;

    // Check that we have the expected number of commits (commitInfo + add)
    assert_eq!(parsed_commits.len(), 2);

    // Check that the add action exists
    assert!(parsed_commits[1].get("add").is_some());

    // Verify the data can be read back correctly
    test_read(&ArrowEngineData::new(data), &table_url, engine)?;

    Ok(())
}

#[tokio::test]
async fn test_append_variant() -> Result<(), Box<dyn std::error::Error>> {
    // setup tracing
    let _ = tracing_subscriber::fmt::try_init();
    fn unshredded_variant_schema_flipped() -> DataType {
        DataType::variant_type([
            StructField::not_null("value", DataType::BINARY),
            StructField::not_null("metadata", DataType::BINARY),
        ])
    }
    fn variant_arrow_type_flipped() -> ArrowDataType {
        let metadata_field = Field::new("metadata", ArrowDataType::Binary, false);
        let value_field = Field::new("value", ArrowDataType::Binary, false);
        let fields = vec![value_field, metadata_field];
        ArrowDataType::Struct(fields.into())
    }

    // create a table with VARIANT column
    let table_schema = Arc::new(StructType::new(vec![
        StructField::nullable("v", DataType::unshredded_variant())
            .with_metadata([("delta.columnMapping.physicalName", "col1")])
            .add_metadata([("delta.columnMapping.id", 1)]),
        StructField::nullable("i", DataType::INTEGER)
            .with_metadata([("delta.columnMapping.physicalName", "col2")])
            .add_metadata([("delta.columnMapping.id", 2)]),
        StructField::nullable(
            "nested",
            // We flip the value and metadata fields in the actual parquet file for the test
            StructType::new(vec![StructField::nullable(
                "nested_v",
                unshredded_variant_schema_flipped(),
            )
            .with_metadata([("delta.columnMapping.physicalName", "col21")])
            .add_metadata([("delta.columnMapping.id", 3)])]),
        )
        .with_metadata([("delta.columnMapping.physicalName", "col3")])
        .add_metadata([("delta.columnMapping.id", 4)]),
    ]));

    let write_schema = Arc::new(StructType::new(vec![
        StructField::nullable("col1", DataType::unshredded_variant()),
        StructField::nullable("col2", DataType::INTEGER),
        StructField::nullable(
            "col3",
            StructType::new(vec![StructField::nullable(
                "col21",
                unshredded_variant_schema_flipped(),
            )]),
        ),
    ]));

    let tmp_test_dir = tempdir()?;
    let tmp_test_dir_url = Url::from_directory_path(tmp_test_dir.path()).unwrap();

    let (store, engine, table_location) =
        engine_store_setup("test_table_variant", Some(&tmp_test_dir_url));

    // We can add shredding features as well as we are allowed to write unshredded variants
    // into shredded tables and shredded reads are explicitly blocked in the default
    // engine's parquet reader.
    // TODO: (#1124) we don't actually support column mapping writes yet, but have some
    // tests that do column mapping on writes. For now omit the writer feature to let tests
    // run, but after actual support this should be enabled.
    let table_url = create_table(
        store.clone(),
        table_location,
        table_schema.clone(),
        &[],
        true,
<<<<<<< HEAD
        false,
        true, // enable "variantType" feature
        true, // enable "columnMapping" feature
        false,
=======
        vec!["variantType", "variantShredding-preview", "columnMapping"],
        vec!["variantType", "variantShredding-preview"],
>>>>>>> 53d9ca1b
    )
    .await?;

    let snapshot = Arc::new(Snapshot::builder(table_url.clone()).build(&engine)?);
    let mut txn = snapshot.transaction()?;

    // First value corresponds to the variant value "1". Third value corresponds to the variant
    // representing the JSON Object {"a":2}.
    let metadata_v = vec![
        Some(&[0x01, 0x00, 0x00][..]),
        None,
        Some(&[0x01, 0x01, 0x00, 0x01, 0x61][..]),
    ];
    let value_v = vec![
        Some(&[0x0C, 0x01][..]),
        None,
        Some(&[0x02, 0x01, 0x00, 0x00, 0x01, 0x02][..]),
    ];

    let metadata_v_array = Arc::new(BinaryArray::from(metadata_v)) as ArrayRef;
    let value_v_array = Arc::new(BinaryArray::from(value_v)) as ArrayRef;

    // First value corresponds to the variant value "2". Third value corresponds to the variant
    // representing the JSON Object {"b":3}.
    let metadata_nested_v = vec![
        Some(&[0x01, 0x00, 0x00][..]),
        None,
        Some(&[0x01, 0x01, 0x00, 0x01, 0x62][..]),
    ];
    let value_nested_v = vec![
        Some(&[0x0C, 0x02][..]),
        None,
        Some(&[0x02, 0x01, 0x00, 0x00, 0x01, 0x03][..]),
    ];

    let value_nested_v_array = Arc::new(BinaryArray::from(value_nested_v)) as ArrayRef;
    let metadata_nested_v_array = Arc::new(BinaryArray::from(metadata_nested_v)) as ArrayRef;

    let variant_arrow = ArrowDataType::try_from_kernel(&DataType::unshredded_variant()).unwrap();
    let variant_arrow_flipped = variant_arrow_type_flipped();

    let i_values = vec![31, 32, 33];

    let fields = match variant_arrow {
        ArrowDataType::Struct(fields) => Ok(fields),
        _ => Err(KernelError::Generic(
            "Variant arrow data type is not struct.".to_string(),
        )),
    }?;
    let fields_flipped = match variant_arrow_flipped {
        ArrowDataType::Struct(fields) => Ok(fields),
        _ => Err(KernelError::Generic(
            "Variant arrow data type is not struct.".to_string(),
        )),
    }?;

    let null_bitmap = NullBuffer::from_iter([true, false, true]);

    let variant_v_array = StructArray::try_new(
        fields.clone(),
        vec![metadata_v_array, value_v_array],
        Some(null_bitmap.clone()),
    )?;

    let variant_nested_v_array = Arc::new(StructArray::try_new(
        fields_flipped.clone(),
        vec![
            value_nested_v_array.clone(),
            metadata_nested_v_array.clone(),
        ],
        Some(null_bitmap.clone()),
    )?);

    let data = RecordBatch::try_new(
        Arc::new(write_schema.as_ref().try_into_arrow()?),
        vec![
            // v variant
            Arc::new(variant_v_array.clone()),
            // i int
            Arc::new(Int32Array::from(i_values.clone())),
            // nested struct<nested_v variant>
            Arc::new(StructArray::try_new(
                vec![Field::new("col21", variant_arrow_type_flipped(), true)].into(),
                vec![variant_nested_v_array.clone()],
                None,
            )?),
        ],
    )
    .unwrap();

    // Write data
    let engine = Arc::new(engine);
    let write_context = Arc::new(txn.get_write_context());

    let add_files_metadata = (*engine)
        .parquet_handler()
        .as_any()
        .downcast_ref::<DefaultParquetHandler<TokioBackgroundExecutor>>()
        .unwrap()
        .write_parquet_file(
            write_context.target_dir(),
            Box::new(ArrowEngineData::new(data.clone())),
            HashMap::new(),
            true,
        )
        .await?;

    txn.add_files(add_files_metadata);

    // Commit the transaction
    txn.commit(engine.as_ref())?;

    // Verify the commit was written correctly
    let commit1_url = tmp_test_dir_url
        .join("test_table_variant/_delta_log/00000000000000000001.json")
        .unwrap();
    let commit1 = store
        .get(&Path::from_url_path(commit1_url.path()).unwrap())
        .await?;

    let parsed_commits: Vec<_> = Deserializer::from_slice(&commit1.bytes().await?)
        .into_iter::<serde_json::Value>()
        .try_collect()?;

    // Check that we have the expected number of commits (commitInfo + add)
    assert_eq!(parsed_commits.len(), 2);

    // Check that the add action exists
    assert!(parsed_commits[1].get("add").is_some());

    // The scanned data will match the logical schema, not the physical one
    let expected_schema = Arc::new(StructType::new(vec![
        StructField::nullable("v", DataType::unshredded_variant()),
        StructField::nullable("i", DataType::INTEGER),
        StructField::nullable(
            "nested",
            StructType::new(vec![StructField::nullable(
                "nested_v",
                DataType::unshredded_variant(),
            )]),
        ),
    ]));

    // During the read, the flipped fields should be reordered into metadata, value.
    let variant_nested_v_array_expected = Arc::new(StructArray::try_new(
        fields,
        vec![metadata_nested_v_array, value_nested_v_array],
        Some(null_bitmap),
    )?);
    let variant_arrow_type: ArrowDataType =
        ArrowDataType::try_from_kernel(&DataType::unshredded_variant()).unwrap();
    let expected_data = RecordBatch::try_new(
        Arc::new(expected_schema.as_ref().try_into_arrow()?),
        vec![
            // v variant
            Arc::new(variant_v_array),
            // i int
            Arc::new(Int32Array::from(i_values)),
            // nested struct<nested_v variant>
            Arc::new(StructArray::try_new(
                vec![Field::new("nested_v", variant_arrow_type, true)].into(),
                vec![variant_nested_v_array_expected],
                None,
            )?),
        ],
    )
    .unwrap();

    test_read(&ArrowEngineData::new(expected_data), &table_url, engine)?;

    Ok(())
}

#[tokio::test]
async fn test_shredded_variant_read_rejection() -> Result<(), Box<dyn std::error::Error>> {
    // Ensure that shredded variants are rejected by the default engine's parquet reader

    // setup tracing
    let _ = tracing_subscriber::fmt::try_init();
    let table_schema = Arc::new(StructType::new(vec![StructField::nullable(
        "v",
        DataType::unshredded_variant(),
    )]));

    // The table will be attempted to be written in this form but be read into
    // STRUCT<metadata: BINARY, value: BINARY>. The read should fail because the default engine
    // currently does not support shredded reads.
    let shredded_write_schema = Arc::new(StructType::new(vec![StructField::nullable(
        "v",
        DataType::struct_type([
            StructField::new("metadata", DataType::BINARY, true),
            StructField::new("value", DataType::BINARY, true),
            StructField::new("typed_value", DataType::INTEGER, true),
        ]),
    )]));

    let tmp_test_dir = tempdir()?;
    let tmp_test_dir_url = Url::from_directory_path(tmp_test_dir.path()).unwrap();

    let (store, engine, table_location) =
        engine_store_setup("test_table_variant_2", Some(&tmp_test_dir_url));
    let table_url = create_table(
        store.clone(),
        table_location,
        table_schema.clone(),
        &[],
        true,
<<<<<<< HEAD
        false,
        true,  // enable "variantType" feature
        false, // enable "columnMapping" feature
        false,
=======
        vec!["variantType", "variantShredding-preview"],
        vec!["variantType", "variantShredding-preview"],
>>>>>>> 53d9ca1b
    )
    .await?;

    let snapshot = Arc::new(Snapshot::builder(table_url.clone()).build(&engine)?);
    let mut txn = snapshot.transaction()?;

    // First value corresponds to the variant value "1". Third value corresponds to the variant
    // representing the JSON Object {"a":2}.
    let metadata_v = vec![
        Some(&[0x01, 0x00, 0x00][..]),
        Some(&[0x01, 0x01, 0x00, 0x01, 0x61][..]),
    ];
    let value_v = vec![
        Some(&[0x0C, 0x01][..]),
        Some(&[0x02, 0x01, 0x00, 0x00, 0x01, 0x02][..]),
    ];
    let typed_value_v = vec![Some(21), Some(3)];

    let metadata_v_array = Arc::new(BinaryArray::from(metadata_v)) as ArrayRef;
    let value_v_array = Arc::new(BinaryArray::from(value_v)) as ArrayRef;
    let typed_value_v_array = Arc::new(Int32Array::from(typed_value_v)) as ArrayRef;

    let variant_arrow = ArrowDataType::Struct(
        vec![
            Field::new("metadata", ArrowDataType::Binary, true),
            Field::new("value", ArrowDataType::Binary, true),
            Field::new("typed_value", ArrowDataType::Int32, true),
        ]
        .into(),
    );

    let fields = match variant_arrow {
        ArrowDataType::Struct(fields) => Ok(fields),
        _ => Err(KernelError::Generic(
            "Variant arrow data type is not struct.".to_string(),
        )),
    }?;

    let variant_v_array = StructArray::try_new(
        fields.clone(),
        vec![metadata_v_array, value_v_array, typed_value_v_array],
        None,
    )?;

    let data = RecordBatch::try_new(
        Arc::new(shredded_write_schema.as_ref().try_into_arrow()?),
        vec![
            // v variant
            Arc::new(variant_v_array.clone()),
        ],
    )
    .unwrap();

    let engine = Arc::new(engine);
    let write_context = Arc::new(txn.get_write_context());

    let add_files_metadata = (*engine)
        .parquet_handler()
        .as_any()
        .downcast_ref::<DefaultParquetHandler<TokioBackgroundExecutor>>()
        .unwrap()
        .write_parquet_file(
            write_context.target_dir(),
            Box::new(ArrowEngineData::new(data.clone())),
            HashMap::new(),
            true,
        )
        .await?;

    txn.add_files(add_files_metadata);

    // Commit the transaction
    txn.commit(engine.as_ref())?;

    // Verify the commit was written correctly
    let commit1_url = tmp_test_dir_url
        .join("test_table_variant_2/_delta_log/00000000000000000001.json")
        .unwrap();
    let commit1 = store
        .get(&Path::from_url_path(commit1_url.path()).unwrap())
        .await?;

    let parsed_commits: Vec<_> = Deserializer::from_slice(&commit1.bytes().await?)
        .into_iter::<serde_json::Value>()
        .try_collect()?;

    // Check that we have the expected number of commits (commitInfo + add)
    assert_eq!(parsed_commits.len(), 2);

    // Check that the add action exists
    assert!(parsed_commits[1].get("add").is_some());

    let res = test_read(&ArrowEngineData::new(data), &table_url, engine);
    assert!(matches!(res,
        Err(e) if e.to_string().contains("The default engine does not support shredded reads")));

    Ok(())
}

#[tokio::test]
async fn test_set_domain_metadata_basic() -> Result<(), Box<dyn std::error::Error>> {
    let _ = tracing_subscriber::fmt::try_init();

    let schema = Arc::new(StructType::new(vec![StructField::nullable(
        "number",
        DataType::INTEGER,
    )]));

    let table_name = "test_domain_metadata_basic";

    let (store, engine, table_location) = engine_store_setup(table_name, None);
    let table_url = create_table(
        store.clone(),
        table_location,
        schema.clone(),
        &[],
        true,
        false,
        false,
        false,
        true,
    )
    .await?;

    let snapshot = Arc::new(Snapshot::builder(table_url.clone()).build(&engine)?);

    let txn = snapshot.transaction()?;

    // write context does not conflict with domain metadata
    let _write_context = txn.get_write_context();

    // set multiple domain metadata
    let domain1 = "app.config";
    let config1 = r#"{"version": 1}"#;
    let domain2 = "spark.settings";
    let config2 = r#"{"cores": 4}"#;

    txn.with_domain_metadata(domain1.to_string(), config1.to_string())
        .with_domain_metadata(domain2.to_string(), config2.to_string())
        .commit(&engine)?;

    let commit_data = store
        .get(&Path::from(format!(
            "/{table_name}/_delta_log/00000000000000000001.json"
        )))
        .await?
        .bytes()
        .await?;

    let actions: Vec<serde_json::Value> = Deserializer::from_slice(&commit_data)
        .into_iter()
        .try_collect()?;

    let domain_actions: Vec<_> = actions
        .iter()
        .filter(|v| v.get("domainMetadata").is_some())
        .collect();

    for action in &domain_actions {
        let domain = action["domainMetadata"]["domain"].as_str().unwrap();
        let config = action["domainMetadata"]["configuration"].as_str().unwrap();
        assert!(!action["domainMetadata"]["removed"].as_bool().unwrap());

        match domain {
            d if d == domain1 => assert_eq!(config, config1),
            d if d == domain2 => assert_eq!(config, config2),
            _ => panic!("Unexpected domain: {}", domain),
        }
    }

    let final_snapshot = Arc::new(Snapshot::builder(table_url.clone()).build(&engine)?);
    let domain1_config = final_snapshot.get_domain_metadata(domain1, &engine)?;
    assert_eq!(domain1_config, Some(config1.to_string()));
    let domain2_config = final_snapshot.get_domain_metadata(domain2, &engine)?;
    assert_eq!(domain2_config, Some(config2.to_string()));
    Ok(())
}

#[tokio::test]
async fn test_set_domain_metadata_errors() -> Result<(), Box<dyn std::error::Error>> {
    let _ = tracing_subscriber::fmt::try_init();

    let schema = Arc::new(StructType::new(vec![StructField::nullable(
        "number",
        DataType::INTEGER,
    )]));

    let table_name = "test_domain_metadata_errors";
    let (store, engine, table_location) = engine_store_setup(table_name, None);
    let table_url = create_table(
        store.clone(),
        table_location,
        schema.clone(),
        &[],
        true,
        false,
        false,
        false,
        true, // enable domain metadata
    )
    .await?;

    let snapshot = Arc::new(Snapshot::builder(table_url.clone()).build(&engine)?);

    // System domain rejection
    let txn = snapshot.clone().transaction()?;
    let err = txn
        .with_domain_metadata("delta.system".to_string(), "config".to_string())
        .commit(&engine)
        .unwrap_err();
    assert!(err
        .to_string()
        .contains("Users cannot modify system controlled metadata domains"));

    // Duplicate domain rejection
    let txn2 = snapshot.clone().transaction()?;
    let err = txn2
        .with_domain_metadata("app.config".to_string(), "v1".to_string())
        .with_domain_metadata("app.config".to_string(), "v2".to_string())
        .commit(&engine)
        .unwrap_err();
    assert!(err
        .to_string()
        .contains("Metadata for domain app.config already specified in this transaction"));

    Ok(())
}

#[tokio::test]
async fn test_set_domain_metadata_unsupported_writer_feature(
) -> Result<(), Box<dyn std::error::Error>> {
    let _ = tracing_subscriber::fmt::try_init();

    let schema = Arc::new(StructType::new(vec![StructField::nullable(
        "number",
        DataType::INTEGER,
    )]));

    let table_name = "test_domain_metadata_unsupported";

    // Create table WITHOUT domain metadata writer feature support
    let (store, engine, table_location) = engine_store_setup(table_name, None);
    let table_url = create_table(
        store.clone(),
        table_location,
        schema.clone(),
        &[],
        true,
        false,
        false,
        false,
        false, // no domain metadata writer feature support!
    )
    .await?;

    let snapshot = Arc::new(Snapshot::builder(table_url.clone()).build(&engine)?);
    let result = snapshot
        .transaction()?
        .with_domain_metadata("app.config".to_string(), "test_config".to_string())
        .commit(&engine);

    assert!(result.is_err());
    let err = result.unwrap_err();
    assert!(err.to_string().contains("Domain metadata operations require writer version 7 and the 'domainMetadata' writer feature"));

    Ok(())
}<|MERGE_RESOLUTION|>--- conflicted
+++ resolved
@@ -736,15 +736,8 @@
         schema.clone(),
         &[],
         true,
-<<<<<<< HEAD
-        true, // enable "timestamp without timezone" feature
-        false,
-        false,
-        false,
-=======
         vec!["timestampNtz"],
         vec!["timestampNtz"],
->>>>>>> 53d9ca1b
     )
     .await?;
 
@@ -877,15 +870,8 @@
         table_schema.clone(),
         &[],
         true,
-<<<<<<< HEAD
-        false,
-        true, // enable "variantType" feature
-        true, // enable "columnMapping" feature
-        false,
-=======
         vec!["variantType", "variantShredding-preview", "columnMapping"],
         vec!["variantType", "variantShredding-preview"],
->>>>>>> 53d9ca1b
     )
     .await?;
 
@@ -1093,15 +1079,8 @@
         table_schema.clone(),
         &[],
         true,
-<<<<<<< HEAD
-        false,
-        true,  // enable "variantType" feature
-        false, // enable "columnMapping" feature
-        false,
-=======
         vec!["variantType", "variantShredding-preview"],
         vec!["variantType", "variantShredding-preview"],
->>>>>>> 53d9ca1b
     )
     .await?;
 
@@ -1219,10 +1198,8 @@
         schema.clone(),
         &[],
         true,
-        false,
-        false,
-        false,
-        true,
+        vec![],
+        vec!["domainMetadata"],
     )
     .await?;
 
@@ -1297,10 +1274,8 @@
         schema.clone(),
         &[],
         true,
-        false,
-        false,
-        false,
-        true, // enable domain metadata
+        vec![],
+        vec!["domainMetadata"],
     )
     .await?;
 
@@ -1350,10 +1325,8 @@
         schema.clone(),
         &[],
         true,
-        false,
-        false,
-        false,
-        false, // no domain metadata writer feature support!
+        vec![],
+        vec![],
     )
     .await?;
 
