//! A number of utilities useful for testing that we want to use in multiple crates

use std::sync::Arc;

use delta_kernel::arrow::array::{
    ArrayRef, BooleanArray, Int32Array, Int64Array, RecordBatch, StringArray,
};

use delta_kernel::arrow::compute::filter_record_batch;
use delta_kernel::arrow::error::ArrowError;
use delta_kernel::arrow::util::pretty::pretty_format_batches;
use delta_kernel::engine::arrow_data::ArrowEngineData;
use delta_kernel::engine::default::executor::tokio::TokioBackgroundExecutor;
use delta_kernel::engine::default::executor::TaskExecutor;
use delta_kernel::engine::default::DefaultEngine;
use delta_kernel::parquet::arrow::arrow_writer::ArrowWriter;
use delta_kernel::parquet::file::properties::WriterProperties;
use delta_kernel::scan::Scan;
use delta_kernel::schema::SchemaRef;
use delta_kernel::{DeltaResult, Engine, EngineData, Snapshot};

use itertools::Itertools;
use object_store::local::LocalFileSystem;
use object_store::memory::InMemory;
use object_store::{path::Path, ObjectStore};
use serde_json::{json, to_vec};
use url::Url;

/// unpack the test data from {test_parent_dir}/{test_name}.tar.zst into a temp dir, and return the
/// dir it was unpacked into
pub fn load_test_data(
    test_parent_dir: &str,
    test_name: &str,
) -> Result<tempfile::TempDir, Box<dyn std::error::Error>> {
    let path = format!("{test_parent_dir}/{test_name}.tar.zst");
    let tar = zstd::Decoder::new(std::fs::File::open(path)?)?;
    let mut archive = tar::Archive::new(tar);
    let temp_dir = tempfile::tempdir()?;
    archive.unpack(temp_dir.path())?;
    Ok(temp_dir)
}

/// A common useful initial metadata and protocol. Also includes a single commitInfo
pub const METADATA: &str = r#"{"commitInfo":{"timestamp":1587968586154,"operation":"WRITE","operationParameters":{"mode":"ErrorIfExists","partitionBy":"[]"},"isBlindAppend":true}}
{"protocol":{"minReaderVersion":1,"minWriterVersion":2}}
{"metaData":{"id":"5fba94ed-9794-4965-ba6e-6ee3c0d22af9","format":{"provider":"parquet","options":{}},"schemaString":"{\"type\":\"struct\",\"fields\":[{\"name\":\"id\",\"type\":\"integer\",\"nullable\":true,\"metadata\":{}},{\"name\":\"val\",\"type\":\"string\",\"nullable\":true,\"metadata\":{}}]}","partitionColumns":[],"configuration":{},"createdTime":1587968585495}}"#;

/// A common useful initial metadata and protocol. Also includes a single commitInfo
pub const METADATA_WITH_PARTITION_COLS: &str = r#"{"commitInfo":{"timestamp":1587968586154,"operation":"WRITE","operationParameters":{"mode":"ErrorIfExists","partitionBy":"[]"},"isBlindAppend":true}}
{"protocol":{"minReaderVersion":1,"minWriterVersion":2}}
{"metaData":{"id":"5fba94ed-9794-4965-ba6e-6ee3c0d22af9","format":{"provider":"parquet","options":{}},"schemaString":"{\"type\":\"struct\",\"fields\":[{\"name\":\"id\",\"type\":\"integer\",\"nullable\":true,\"metadata\":{}},{\"name\":\"val\",\"type\":\"string\",\"nullable\":true,\"metadata\":{}}]}","partitionColumns":["val"],"configuration":{},"createdTime":1587968585495}}"#;

pub enum TestAction {
    Add(String),
    Remove(String),
    Metadata,
}

// TODO: We need a better way to mock tables :)

/// Convert a vector of actions into a newline delimited json string, with standard metadata
pub fn actions_to_string(actions: Vec<TestAction>) -> String {
    actions_to_string_with_metadata(actions, METADATA)
}

/// Convert a vector of actions into a newline delimited json string, with metadata including a partition column
pub fn actions_to_string_partitioned(actions: Vec<TestAction>) -> String {
    actions_to_string_with_metadata(actions, METADATA_WITH_PARTITION_COLS)
}

fn actions_to_string_with_metadata(actions: Vec<TestAction>, metadata: &str) -> String {
    actions
        .into_iter()
        .map(|test_action| match test_action {
            TestAction::Add(path) => format!(r#"{{"add":{{"path":"{path}","partitionValues":{{}},"size":262,"modificationTime":1587968586000,"dataChange":true, "stats":"{{\"numRecords\":2,\"nullCount\":{{\"id\":0}},\"minValues\":{{\"id\": 1}},\"maxValues\":{{\"id\":3}}}}"}}}}"#),
            TestAction::Remove(path) => format!(r#"{{"remove":{{"path":"{path}","partitionValues":{{}},"size":262,"modificationTime":1587968586000,"dataChange":true}}}}"#),
            TestAction::Metadata => metadata.into(),
        })
        .join("\n")
}

/// convert a RecordBatch into a vector of bytes. We can't use `From` since these are both foreign
/// types
pub fn record_batch_to_bytes(batch: &RecordBatch) -> Vec<u8> {
    let props = WriterProperties::builder().build();
    record_batch_to_bytes_with_props(batch, props)
}

pub fn record_batch_to_bytes_with_props(
    batch: &RecordBatch,
    writer_properties: WriterProperties,
) -> Vec<u8> {
    let mut data: Vec<u8> = Vec::new();
    let mut writer =
        ArrowWriter::try_new(&mut data, batch.schema(), Some(writer_properties)).unwrap();
    writer.write(batch).expect("Writing batch");
    // writer must be closed to write footer
    writer.close().unwrap();
    data
}

/// Anything that implements `IntoArray` can turn itself into a reference to an arrow array
pub trait IntoArray {
    fn into_array(self) -> ArrayRef;
}

impl IntoArray for Vec<i32> {
    fn into_array(self) -> ArrayRef {
        Arc::new(Int32Array::from(self))
    }
}

impl IntoArray for Vec<i64> {
    fn into_array(self) -> ArrayRef {
        Arc::new(Int64Array::from(self))
    }
}

impl IntoArray for Vec<bool> {
    fn into_array(self) -> ArrayRef {
        Arc::new(BooleanArray::from(self))
    }
}

impl IntoArray for Vec<&'static str> {
    fn into_array(self) -> ArrayRef {
        Arc::new(StringArray::from(self))
    }
}

/// Generate a record batch from an iterator over (name, array) pairs. Each pair specifies a column
/// name and the array to associate with it
pub fn generate_batch<I, F>(items: I) -> Result<RecordBatch, ArrowError>
where
    I: IntoIterator<Item = (F, ArrayRef)>,
    F: AsRef<str>,
{
    RecordBatch::try_from_iter(items)
}

/// Generate a RecordBatch with two columns (id: int, val: str), with values "1,2,3" and "a,b,c"
/// respectively
pub fn generate_simple_batch() -> Result<RecordBatch, ArrowError> {
    generate_batch(vec![
        ("id", vec![1, 2, 3].into_array()),
        ("val", vec!["a", "b", "c"].into_array()),
    ])
}

/// get an ObjectStore path for a delta file, based on the version
pub fn delta_path_for_version(version: u64, suffix: &str) -> Path {
    let path = format!("_delta_log/{version:020}.{suffix}");
    Path::from(path.as_str())
}

/// get an ObjectStore path for a compressed log file, based on the start/end versions
pub fn compacted_log_path_for_versions(start_version: u64, end_version: u64, suffix: &str) -> Path {
    let path = format!("_delta_log/{start_version:020}.{end_version:020}.compacted.{suffix}");
    Path::from(path.as_str())
}

/// put a commit file into the specified object store.
pub async fn add_commit(
    store: &dyn ObjectStore,
    version: u64,
    data: String,
) -> Result<(), Box<dyn std::error::Error>> {
    let path = delta_path_for_version(version, "json");
    store.put(&path, data.into()).await?;
    Ok(())
}

/// Try to convert an `EngineData` into a `RecordBatch`. Panics if not using `ArrowEngineData` from
/// the default module
pub fn into_record_batch(engine_data: Box<dyn EngineData>) -> RecordBatch {
    ArrowEngineData::try_from_engine_data(engine_data)
        .unwrap()
        .into()
}

/// Simple extension trait with helpful methods (just constuctor for now) for creating/using
/// DefaultEngine in our tests.
///
/// Note: we implment this extension trait here so that we can import this trait (from test-utils
/// crate) and get to use all these test-only helper methods from places where we don't have access
pub trait DefaultEngineExtension {
    type Executor: TaskExecutor;

    fn new_local() -> Arc<DefaultEngine<Self::Executor>>;
}

impl DefaultEngineExtension for DefaultEngine<TokioBackgroundExecutor> {
    type Executor = TokioBackgroundExecutor;

    fn new_local() -> Arc<DefaultEngine<TokioBackgroundExecutor>> {
        let object_store = Arc::new(LocalFileSystem::new());
        Arc::new(DefaultEngine::new(
            object_store,
            TokioBackgroundExecutor::new().into(),
        ))
    }
}

// setup default engine with in-memory (local_directory=None) or local fs (local_directory=Some(Url))
pub fn engine_store_setup(
    table_name: &str,
    local_directory: Option<&Url>,
) -> (
    Arc<dyn ObjectStore>,
    DefaultEngine<TokioBackgroundExecutor>,
    Url,
) {
    let (storage, url): (Arc<dyn ObjectStore>, Url) = match local_directory {
        None => (
            Arc::new(InMemory::new()),
            Url::parse(format!("memory:///{table_name}/").as_str()).expect("valid url"),
        ),
        Some(dir) => (
            Arc::new(LocalFileSystem::new()),
            Url::parse(format!("{dir}{table_name}/").as_str()).expect("valid url"),
        ),
    };
    let executor = Arc::new(TokioBackgroundExecutor::new());
    let engine = DefaultEngine::new(Arc::clone(&storage), executor);

    (storage, engine, url)
}

// we provide this table creation function since we only do appends to existing tables for now.
// this will just create an empty table with the given schema. (just protocol + metadata actions)
#[allow(clippy::too_many_arguments)]
pub async fn create_table(
    store: Arc<dyn ObjectStore>,
    table_path: Url,
    schema: SchemaRef,
    partition_columns: &[&str],
    use_37_protocol: bool,
<<<<<<< HEAD
    enable_timestamp_without_timezone: bool,
    enable_variant: bool,
    enable_column_mapping: bool,
    enable_domain_metadata: bool,
=======
    reader_features: Vec<&str>,
    writer_features: Vec<&str>,
>>>>>>> 53d9ca1b
) -> Result<Url, Box<dyn std::error::Error>> {
    let table_id = "test_id";
    let schema = serde_json::to_string(&schema)?;

<<<<<<< HEAD
    let (reader_features, writer_features) = {
        let mut reader_features = vec![];
        let mut writer_features = vec![];
        if enable_timestamp_without_timezone {
            reader_features.push("timestampNtz");
            writer_features.push("timestampNtz");
        }
        if enable_variant {
            reader_features.push("variantType");
            writer_features.push("variantType");
            // We can add shredding features as well as we are allowed to write unshredded variants
            // into shredded tables and shredded reads are explicitly blocked in the default
            // engine's parquet reader.
            reader_features.push("variantShredding-preview");
            writer_features.push("variantShredding-preview");
        }
        if enable_column_mapping {
            reader_features.push("columnMapping");
            // TODO: (#1124) we don't actually support column mapping writes yet, but have some
            // tests that do column mapping on writes. for now omit the writer feature to let tests
            // run, but after actual support this should be enabled.
            // writer_features.push("columnMapping");
        }
        if enable_domain_metadata {
            writer_features.push("domainMetadata");
        }
        (reader_features, writer_features)
    };

=======
>>>>>>> 53d9ca1b
    let protocol = if use_37_protocol {
        json!({
            "protocol": {
                "minReaderVersion": 3,
                "minWriterVersion": 7,
                "readerFeatures": reader_features,
                "writerFeatures": writer_features,
            }
        })
    } else {
        json!({
            "protocol": {
                "minReaderVersion": 1,
                "minWriterVersion": 1,
            }
        })
    };

    let configuration = {
        let mut config = serde_json::Map::new();

        if reader_features.contains(&"columnMapping") {
            config.insert("delta.columnMapping.mode".to_string(), json!("name"));
        }
        if writer_features.contains(&"rowTracking") {
            config.insert(
                "delta.materializedRowIdColumnName".to_string(),
                json!("some_dummy_column_name"),
            );
            config.insert(
                "delta.materializedRowCommitVersionColumnName".to_string(),
                json!("another_dummy_column_name"),
            );
        }

        config
    };

    let metadata = json!({
        "metaData": {
            "id": table_id,
            "format": {
                "provider": "parquet",
                "options": {}
            },
            "schemaString": schema,
            "partitionColumns": partition_columns,
            "configuration": configuration,
            "createdTime": 1677811175819u64
        }
    });

    let data = [
        to_vec(&protocol).unwrap(),
        b"\n".to_vec(),
        to_vec(&metadata).unwrap(),
    ]
    .concat();

    // put 0.json with protocol + metadata
    let path = table_path.join("_delta_log/00000000000000000000.json")?;

    store
        .put(&Path::from_url_path(path.path())?, data.into())
        .await?;
    Ok(table_path)
}

/// Creates two empty test tables, one with 37 protocol and one with 11 protocol.
/// the tables will be named {table_base_name}_11 and table_base_name}_37. The local_directory param
/// can be set to write out the tables to the local filesystem, passing in None will create in-memory tables
pub async fn setup_test_tables(
    schema: SchemaRef,
    partition_columns: &[&str],
    local_directory: Option<&Url>,
    table_base_name: &str,
) -> Result<
    Vec<(
        Url,
        DefaultEngine<TokioBackgroundExecutor>,
        Arc<dyn ObjectStore>,
        &'static str,
    )>,
    Box<dyn std::error::Error>,
> {
    let table_name_11 = format!("{table_base_name}_11");
    let table_name_37 = format!("{table_base_name}_37");
    let (store_11, engine_11, table_location_11) =
        engine_store_setup(table_name_11.as_str(), local_directory);
    let (store_37, engine_37, table_location_37) =
        engine_store_setup(table_name_37.as_str(), local_directory);
    Ok(vec![
        (
            create_table(
                store_37.clone(),
                table_location_37,
                schema.clone(),
                partition_columns,
                true,
<<<<<<< HEAD
                false,
                false,
                false,
                false,
=======
                vec![],
                vec![],
>>>>>>> 53d9ca1b
            )
            .await?,
            engine_37,
            store_37,
            "test_table_37",
        ),
        (
            create_table(
                store_11.clone(),
                table_location_11,
                schema,
                partition_columns,
                false,
<<<<<<< HEAD
                false,
                false,
                false,
                false,
=======
                vec![],
                vec![],
>>>>>>> 53d9ca1b
            )
            .await?,
            engine_11,
            store_11,
            "test_table_11",
        ),
    ])
}

pub fn to_arrow(data: Box<dyn EngineData>) -> DeltaResult<RecordBatch> {
    Ok(data
        .into_any()
        .downcast::<ArrowEngineData>()
        .map_err(|_| delta_kernel::Error::EngineDataType("ArrowEngineData".to_string()))?
        .into())
}

pub fn read_scan(scan: &Scan, engine: Arc<dyn Engine>) -> DeltaResult<Vec<RecordBatch>> {
    let scan_results = scan.execute(engine)?;
    scan_results
        .map(|scan_result| -> DeltaResult<_> {
            let scan_result = scan_result?;
            let mask = scan_result.full_mask();
            let data = scan_result.raw_data?;
            let record_batch = to_arrow(data)?;
            if let Some(mask) = mask {
                Ok(filter_record_batch(&record_batch, &mask.into())?)
            } else {
                Ok(record_batch)
            }
        })
        .try_collect()
}

pub fn test_read(
    expected: &ArrowEngineData,
    url: &Url,
    engine: Arc<dyn Engine>,
) -> DeltaResult<()> {
    let snapshot = Snapshot::builder(url.clone()).build(engine.as_ref())?;
    let scan = snapshot.into_scan_builder().build()?;
    let batches = read_scan(&scan, engine)?;
    let formatted = pretty_format_batches(&batches).unwrap().to_string();

    let expected = pretty_format_batches(&[expected.record_batch().clone()])
        .unwrap()
        .to_string();

    println!("actual:\n{formatted}");
    println!("expected:\n{expected}");
    assert_eq!(formatted, expected);

    Ok(())
}

// Helper function to set json values in a serde_json Values
pub fn set_json_value(
    value: &mut serde_json::Value,
    path: &str,
    new_value: serde_json::Value,
) -> Result<(), Box<dyn std::error::Error>> {
    let mut path_string = path.replace(".", "/");
    path_string.insert(0, '/');
    let v = value
        .pointer_mut(&path_string)
        .ok_or_else(|| format!("key '{path}' not found"))?;
    *v = new_value;
    Ok(())
}<|MERGE_RESOLUTION|>--- conflicted
+++ resolved
@@ -235,51 +235,12 @@
     schema: SchemaRef,
     partition_columns: &[&str],
     use_37_protocol: bool,
-<<<<<<< HEAD
-    enable_timestamp_without_timezone: bool,
-    enable_variant: bool,
-    enable_column_mapping: bool,
-    enable_domain_metadata: bool,
-=======
     reader_features: Vec<&str>,
     writer_features: Vec<&str>,
->>>>>>> 53d9ca1b
 ) -> Result<Url, Box<dyn std::error::Error>> {
     let table_id = "test_id";
     let schema = serde_json::to_string(&schema)?;
 
-<<<<<<< HEAD
-    let (reader_features, writer_features) = {
-        let mut reader_features = vec![];
-        let mut writer_features = vec![];
-        if enable_timestamp_without_timezone {
-            reader_features.push("timestampNtz");
-            writer_features.push("timestampNtz");
-        }
-        if enable_variant {
-            reader_features.push("variantType");
-            writer_features.push("variantType");
-            // We can add shredding features as well as we are allowed to write unshredded variants
-            // into shredded tables and shredded reads are explicitly blocked in the default
-            // engine's parquet reader.
-            reader_features.push("variantShredding-preview");
-            writer_features.push("variantShredding-preview");
-        }
-        if enable_column_mapping {
-            reader_features.push("columnMapping");
-            // TODO: (#1124) we don't actually support column mapping writes yet, but have some
-            // tests that do column mapping on writes. for now omit the writer feature to let tests
-            // run, but after actual support this should be enabled.
-            // writer_features.push("columnMapping");
-        }
-        if enable_domain_metadata {
-            writer_features.push("domainMetadata");
-        }
-        (reader_features, writer_features)
-    };
-
-=======
->>>>>>> 53d9ca1b
     let protocol = if use_37_protocol {
         json!({
             "protocol": {
@@ -379,15 +340,8 @@
                 schema.clone(),
                 partition_columns,
                 true,
-<<<<<<< HEAD
-                false,
-                false,
-                false,
-                false,
-=======
                 vec![],
                 vec![],
->>>>>>> 53d9ca1b
             )
             .await?,
             engine_37,
@@ -401,15 +355,8 @@
                 schema,
                 partition_columns,
                 false,
-<<<<<<< HEAD
-                false,
-                false,
-                false,
-                false,
-=======
                 vec![],
                 vec![],
->>>>>>> 53d9ca1b
             )
             .await?,
             engine_11,
